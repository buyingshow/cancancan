--- conflicted
+++ resolved
@@ -1,10 +1,8 @@
 Develop
 
-<<<<<<< HEAD
 * Fix cancancan#59 - Parameters are automatically detected and santitized for all actions, not just create and update. (bryanrite)
-=======
+
 * Fix cancancan#97, 72, 40, 39, 26 - Support Active Record 4 properly with references on nested permissions. (scpike, tdg5, Crystark)
->>>>>>> d1a4775b
 
 
 1.8.4 (June 24th, 2014)
