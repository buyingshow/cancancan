Develop

<<<<<<< HEAD
* Fix cancancan#67 - Sequel tests are run properly for JRuby.
=======
* Fix cancancan#68 - Checks for hash-like objects in subject better.
>>>>>>> cbd34b14


1.8.0 (May 8th, 2014)

* Feature cancan#884 - Add a Sequel model adapter (szetobo)

* Feature cancancan#3 - Permit "can?" check multiple subjects (cefigueiredo)

* Feature cancancan#29 - Add ability to use a String that will get instance_eval'd or a Proc that will get called as the parameter method option for strong_parameter santization (svoop)

* Feature cancancan#48 - Define a CanCanCan module. Even though it is not used, it is standard practice to define the module, and helpful for determining between CanCanCan and CanCan for external libraries.


1.7.1 (March 19th, 2014)

* Fix ryanb/cancan#992 - Remove Rails 4 deprecations for scoped (thejchap & hitendrasingh)

* Fix cancancan#16 - RSpec expectations are not explicitly required in RSpec > 2.13 (justinaiken & bryanrite)


1.7.0 (February 19th, 2014)

* Feature #988 Adds support for strong_parameters (bryanrite)

* Fix #726 - Allow multiple abilities with associations (elabs-dev)

* Fix #864 - Fix id_param in shallow routes (francocatena)

* Fix #871 - Fixes nested ability conditions (ricec)

* Fix #935 - Reduce unnecessary object allocations (grosser)

* Fix #966 - Fixes a variable name collision in nested conditions (knoopx)

* Fix #971 - Does not execute "empty?" scope when checking class rule (matt-glover)

* Fix #974 - Avoid unnecessary sql execution (inkstak)


1.6.10 (May 7, 2013)

* fix matches_conditons_hash for string values on 1.8 (thanks rrosen)

* work around SQL injection vulnerability in older Rails versions (thanks steerio) - issue #800

* add support for nested join conditions (thanks yuszuv) - issue #806

* fix load_resource "find_by" in mongoid resources (thanks albertobajo) - issue #705

* fix namespace split behavior (thanks xinuc) - issue #668


1.6.9 (February 4, 2013)

* fix inserting AND (NULL) to end of SQL queries (thanks jonsgreen) - issue #687

* fix merge_joins for nested association hashes (thanks DavidMikeSimon) - issues #655, #560

* raise error on recursive alias_action (thanks fl00r) - issue #660

* fix namespace controllers not loading params (thanks andhapp) - issues #670, #664


1.6.8 (June 25, 2012)

* improved support for namespaced controllers and models

* pass :if and :unless options for load and authorize resource (thanks mauriciozaffari)

* Travis CI badge (thanks plentz)

* adding Ability#merge for combining multiple abilities (thanks rogercampos)

* support for multiple MetaWhere rules (thanks andhapp)

* various fixes for DataMapper, Mongoid, and Inherited Resource integration

* {see the full list of changes}[https://github.com/ryanb/cancan/compare/1.6.7...1.6.8]


1.6.7 (October 4, 2011)

* fixing nested resource problem caused by namespace addition - issue #482

* {see the full list of changes}[https://github.com/ryanb/cancan/compare/1.6.6...1.6.7]


1.6.6 (September 28, 2011)

* correct "return cant jump across threads" error when using check_authorization (thanks codeprimate) - issues #463, #469

* fixing tests in development by specifying with_model version  (thanks kirkconnell) - issue #476

* added travis.yml file for TravisCI support (thanks bai) - issue #427

* better support for namespaced models (thanks whilefalse) - issues #424

* adding :id_param option to load_and_authorize_resource (thanks skhisma) - issue #425

* make default unauthorized message translatable text (thanks nhocki) - issue #409

* improving DataMapper behavior (thanks psanford, maxsum-corin) - issue #410, #373

* allow :find_by option to be full find method name - issue #335

* {see the full list of changes}[https://github.com/ryanb/cancan/compare/1.6.5...1.6.6]


1.6.5 (May 18, 2011)

* pass action and subject through AccessDenied exception when :through isn't found - issue #366

* many Mongoid adapter improvements (thanks rahearn, cardagin) - issues #363, #352, #343

* allow :through option to work with private controller methods - issue #360

* ensure Mongoid::Document is defined before loading Mongoid adapter - issue #359

* many DataMapper adapter improvements (thanks emmanuel) - issue #355

* handle checking nil attributes through associations (thanks thatothermitch) - issue #330

* improve scope merging - issue #328

* {see the full list of changes}[https://github.com/ryanb/cancan/compare/1.6.4...1.6.5]


1.6.4 (March 29, 2011)

* Fixed mongoid 'or' error - see issue #322

* {see the full list of changes}[https://github.com/ryanb/cancan/compare/1.6.3...1.6.4]


1.6.3 (March 25, 2011)

* Make sure ActiveRecord::Relation is defined before checking conditions against it so Rails 2 is supported again - see issue #312

* Return subject passed to authorize! - see issue #314

* {see the full list of changes}[https://github.com/ryanb/cancan/compare/1.6.2...1.6.3]


1.6.2 (March 18, 2011)

* Fixed instance loading when :singleton option is used - see issue #310

* {see the full list of changes}[https://github.com/ryanb/cancan/compare/1.6.1...1.6.2]


1.6.1 (March 15, 2011)

* Use Item.new instead of build_item for singleton resource so it doesn't effect database - see issue #304

* Made accessible_by action default to :index and parent action default to :show instead of :read - see issue #302

* Reverted Inherited Resources "collection" override since it doesn't seem to be working - see issue #305

* {see the full list of changes}[https://github.com/ryanb/cancan/compare/1.6.0...1.6.1]


1.6.0 (March 11, 2011)

* Added MetaWhere support - see issue #194 and #261

* Allow Active Record scopes in Ability conditions - see issue #257

* Added :if and :unless options to check_authorization - see issue #284

* Several Inherited Resources fixes (thanks aq1018, tanordheim and stefanoverna)

* Pass action name to accessible_by call when loading a collection (thanks amw)

* Added :prepend option to load_and_authorize_resource to load before other filters - see issue #290

* Fixed spacing issue in I18n message for multi-word model names - see issue #292

* Load resource collection for any action which doesn't have an "id" parameter - see issue #296

* Raise an exception when trying to make a Ability condition with both a hash of conditions and a block - see issue #269

* {see the full list of changes}[https://github.com/ryanb/cancan/compare/1.5.1...1.6.0]


1.5.1 (January 20, 2011)

* Fixing deeply nested conditions in Active Record adapter - see issue #246

* Improving Mongoid support for multiple can and cannot definitions (thanks stellard) - see issue #239

* {see the full list of changes}[https://github.com/ryanb/cancan/compare/1.5.0...1.5.1]


1.5.0 (January 11, 2011)

* Added an Ability generator - see issue #170

* Added DataMapper support (thanks natemueller)

* Added Mongoid support (thanks bowsersenior)

* Added skip_load_and_authorize_resource methods to controller class - see issue #164

* Added support for uncountable resources in index action - see issue #193

* Cleaned up README and added spec/README

* Internal: renamed CanDefinition to Rule

* Internal: added a model adapter layer for easily supporting more ORMs

* Internal: added .rvmrc to auto-switch to 1.8.7 with gemset - see issue #231

* {see the full list of changes}[https://github.com/ryanb/cancan/compare/1.4.1...1.5.0]


1.4.1 (November 12, 2010)

* Renaming skip_authorization to skip_authorization_check - see issue #169

* Adding :through_association option to load_resource (thanks hunterae) - see issue #171

* The :shallow option now works with the :singleton option (thanks nandalopes) - see issue #187

* Play nicely with quick_scopes gem (thanks ramontayag) - see issue #183

* Fix odd behavior when "cache_classes = false" (thanks mphalliday) - see issue #174

* {see the full list of changes}[https://github.com/ryanb/cancan/compare/1.4.0...1.4.1]


1.4.0 (October 5, 2010)

* Adding Gemfile; to get specs running just +bundle+ and +rake+ - see issue #163

* Stop at 'cannot' definition when there are no conditions - see issue #161

* The :through option will now call a method with that name if instance variable doesn't exist - see issue #146

* Adding :shallow option to load_resource to bring back old behavior of fetching a child without a parent

* Raise AccessDenied error when loading a child and parent resource isn't found

* Abilities defined on a module will apply to anything that includes that module - see issue #150 and #152

* Abilities can be defined with a string of SQL in addition to a block so accessible_by works with a block - see issue #150

* Adding better support for InheritedResource - see issue #23

* Loading the collection instance variable (for index action) using accessible_by - see issue #137

* Adding action and subject variables to I18n unauthorized message - closes #142

* Adding check_authorization and skip_authorization controller class methods to ensure authorization is performed (thanks justinko) - see issue #135

* Setting initial attributes based on ability conditions in new/create actions - see issue #114

* Check parent attributes for nested association in index action - see issue #121

* Supporting nesting in can? method using hash - see issue #121

* Adding I18n support for Access Denied messages (thanks EppO) - see issue #103

* Passing no arguments to +can+ definition will pass action, class, and object to block - see issue #129

* Don't pass action to block in +can+ definition when using :+manage+ option - see issue #129

* No longer calling block in +can+ definition when checking on class - see issue #116

* {see the full list of changes}[https://github.com/ryanb/cancan/compare/1.3.4...1.4.0]


1.3.4 (August 31, 2010)

* Don't stop at +cannot+ with hash conditions when checking class (thanks tamoya) - see issue #131

* {see the full list of changes}[https://github.com/ryanb/cancan/compare/1.3.3...1.3.4]


1.3.3 (August 20, 2010)

* Switching to Rspec namespace to remove deprecation warning in Rspec 2 - see issue #119

* Pluralize nested associations for conditions in accessible_by (thanks mlooney) - see issue #123

* {see the full list of changes}[https://github.com/ryanb/cancan/compare/1.3.2...1.3.3]


1.3.2 (August 7, 2010)

* Fixing slice error when passing in custom resource name - see issue #112

* {see the full list of changes}[https://github.com/ryanb/cancan/compare/1.3.1...1.3.2]


1.3.1 (August 6, 2010)

* Fixing protected sanitize_sql error - see issue #111

* {see the full list of changes}[https://github.com/ryanb/cancan/compare/1.3.0...1.3.1]


1.3.0 (August 6, 2010)

* Adding :find_by option to load_resource - see issue #19

* Adding :singleton option to load_resource - see issue #93

* Supporting multiple resources in :through option for polymorphic associations - see issue #73

* Supporting Single Table Inheritance for "can" comparisons - see issue #55

* Adding :instance_name option to load/authorize_resource - see issue #44

* Don't pass nil to "new" to keep MongoMapper happy - see issue #63

* Parent resources are now authorized with :read action.

* Changing :resource option in load/authorize_resource back to :class with ability to pass false

* Removing :nested option in favor of :through option with separate load/authorize call

* Moving internal logic from ResourceAuthorization to ControllerResource class

* Supporting multiple "can" and "cannot" calls with accessible_by (thanks funny-falcon) - see issue #71

* Supporting deeply nested aliases - see issue #98

* {see the full list of changes}[https://github.com/ryanb/cancan/compare/1.2.0...1.3.0]


1.2.0 (July 16, 2010)

* Load nested parent resources on collection actions such as "index" (thanks dohzya)

* Adding :name option to load_and_authorize_resource if it does not match controller - see issue #65

* Fixing issue when using accessible_by with nil can conditions (thanks jrallison) - see issue #66

* Pluralize table name for belongs_to associations in can conditions hash (thanks logandk) - see issue #62

* Support has_many association or arrays in can conditions hash

* Adding joins clause to accessible_by when conditions are across associations

* {see the full list of changes}[https://github.com/ryanb/cancan/compare/1.1.1...1.2.0]


1.1.1 (April 17, 2010)

* Fixing behavior in Rails 3 by properly initializing ResourceAuthorization

* {see the full list of changes}[https://github.com/ryanb/cancan/compare/1.1...1.1.1]


1.1.0 (April 17, 2010)

* Supporting arrays, ranges, and nested hashes in ability conditions

* Removing "unauthorized!" method in favor of "authorize!" in controllers

* Adding action, subject and default_message abilities to AccessDenied exception - see issue #40

* Adding caching to current_ability controller method, if you're overriding this be sure to add caching too.

* Adding "accessible_by" method to Active Record for fetching records matching a specific ability

* Adding conditions behavior to Ability#can and fetch with Ability#conditions - see issue #53

* Renaming :class option to :resource for load_and_authorize_resource which now supports a symbol for non models - see issue #45

* Properly handle Admin::AbilitiesController in params[:controller] - see issue #46

* Adding be_able_to RSpec matcher (thanks dchelimsky), requires Ruby 1.8.7 or higher - see issue #54

* Support additional arguments to can? which get passed to the block - see issue #48

* {see the full list of changes}[https://github.com/ryanb/cancan/compare/1.0.2...1.1]


1.0.2 (Dec 30, 2009)

* Adding clear_aliased_actions to Ability which removes previously defined actions including defaults - see issue #20

* Append aliased actions (don't overwrite them) - see issue #20

* Adding custom message argument to unauthorized! method (thanks tjwallace) - see issue #18

* {see the full list of changes}[https://github.com/ryanb/cancan/compare/1.0.1...1.0.2]


1.0.1 (Dec 14, 2009)

* Adding :class option to load_resource so one can customize which class to use for the model - see issue #17

* Don't fetch parent of nested resource if *_id parameter is missing so it works with shallow nested routes - see issue #14

* {see the full list of changes}[https://github.com/ryanb/cancan/compare/1.0.0...1.0.1]


1.0.0 (Dec 13, 2009)

* Don't set resource instance variable if it has been set already - see issue #13

* Allowing :nested option to accept an array for deep nesting

* Adding :nested option to load resource method - see issue #10

* Pass :only and :except options to before filters for load/authorize resource methods.

* Adding :collection and :new options to load_resource method so we can specify behavior of additional actions if needed.

* BACKWARDS INCOMPATIBLE: turning load and authorize resource methods into class methods which set up the before filter so they can accept additional arguments.

* {see the full list of changes}[https://github.com/ryanb/cancan/compare/0.2.1...1.0.0]


0.2.1 (Nov 26, 2009)

* many internal refactorings - see issues #11 and #12

* adding "cannot" method to define which abilities cannot be done - see issue #7

* support custom objects (usually symbols) in can definition - see issue #8

* {see the full list of changes}[https://github.com/ryanb/cancan/compare/0.2.0...0.2.1]


0.2.0 (Nov 17, 2009)

* fix behavior of load_and_authorize_resource for namespaced controllers - see issue #3

* support arrays being passed to "can" to specify multiple actions or classes - see issue #2

* adding "cannot?" method to ability, controller, and view which is inverse of "can?" - see issue #1

* BACKWARDS INCOMPATIBLE: use Ability#initialize instead of 'prepare' to set up abilities - see issue #4

* {see the full list of changes}[https://github.com/ryanb/cancan/compare/0.1.0...0.2.0]


0.1.0 (Nov 16, 2009)

* initial release<|MERGE_RESOLUTION|>--- conflicted
+++ resolved
@@ -1,10 +1,8 @@
 Develop
 
-<<<<<<< HEAD
-* Fix cancancan#67 - Sequel tests are run properly for JRuby.
-=======
-* Fix cancancan#68 - Checks for hash-like objects in subject better.
->>>>>>> cbd34b14
+* Fix cancancan#67 - Sequel tests are run properly for JRuby. (bryanrite)
+
+* Fix cancancan#68 - Checks for hash-like objects in subject better. (bryanrite)
 
 
 1.8.0 (May 8th, 2014)
