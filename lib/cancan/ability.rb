--- conflicted
+++ resolved
@@ -282,10 +282,9 @@
     end
 
     def matching_can_definition(action, subject)
-<<<<<<< HEAD
       if block_given?
         can_definitions.reverse.each do |can_definition|
-          can_definition.expand_actions(aliased_actions)
+          can_definition.expanded_actions = expand_actions(can_definition.actions)
           if can_definition.matches? action, subject
             yield can_definition
             break if can_definition.definitive?
@@ -295,11 +294,6 @@
         matched = []
         matching_can_definition(action, subject){|can_definition| matched << can_definition}
         matched
-=======
-      can_definitions.reverse.detect do |can_definition|
-        can_definition.expanded_actions = expand_actions(can_definition.actions)
-        can_definition.matches? action, subject
->>>>>>> cad42598
       end
     end
 
