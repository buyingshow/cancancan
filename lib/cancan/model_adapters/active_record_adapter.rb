--- conflicted
+++ resolved
@@ -27,34 +27,10 @@
         end
       end
 
-<<<<<<< HEAD
-      def tableized_conditions(conditions, model_class = @model_class)
-        return conditions unless conditions.is_a? Hash
-        conditions.each_with_object({}) do |(name, value), result_hash|
-          if value.is_a? Hash
-            value = value.dup
-            association_class = model_class.reflect_on_association(name).klass.name.constantize
-            nested_resulted = value.each_with_object({}) do |(k, v), nested|
-              if v.is_a? Hash
-                value.delete(k)
-                nested[k] = v
-              else
-                result_hash[model_class.reflect_on_association(name).table_name.to_sym] = value
-              end
-              nested
-            end
-            result_hash.merge!(tableized_conditions(nested_resulted, association_class))
-          else
-            result_hash[name] = value
-          end
-          result_hash
-        end
-=======
       def tableized_conditions(conditions)
         scope = joined_scope
         table_aliases = build_table_aliases(scope)
         tableize_conditions(conditions, table_aliases, [])
->>>>>>> 9c7551e6
       end
 
       # Returns the associations used in conditions for the :joins option of a search.
