--- conflicted
+++ resolved
@@ -5,12 +5,8 @@
   - 2.0.0
   - 2.1.0
   - 2.2.0
-<<<<<<< HEAD
   - 2.2.2
-  - jruby
-=======
   - jruby-9.0.5.0
->>>>>>> bc55dae1
 gemfile:
   - gemfiles/activerecord_3.2.gemfile
   - gemfiles/activerecord_4.0.gemfile
@@ -30,7 +26,7 @@
       gemfile: gemfiles/activerecord_5.0.gemfile
     - rvm: 2.2.0
       gemfile: gemfiles/activerecord_5.0.gemfile
-    - rvm: jruby
+    - rvm: jruby-9.0.5.0
       gemfile: gemfiles/activerecord_5.0.gemfile
 notifications:
   recipients:
